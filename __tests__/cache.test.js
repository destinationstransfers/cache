'use strict';

const path = require('path');
const rimraf = require('rimraf');
const ssri = require('ssri');
const stream = require('stream');
const {
  ReadableStreamBuffer,
  WritableStreamBuffer,
} = require('stream-buffers');
const { existsSync, writeFileSync, mkdirSync } = require('fs');
const { promisify } = require('util');
const { randomBytes } = require('crypto');

const pipeline = promisify(stream.pipeline);
const finished = promisify(stream.finished);

const Cache = require('../');

describe('basic cache functions', () => {
  let bigDataBuffer = randomBytes(2048);
  const cachePath = path.join(__dirname, 'test-cache');

  beforeAll(() => {
    // for debugging tests in VSCode Jest extension
    if (process.env.CI === 'vscode-jest-tests') jest.setTimeout(10000000);
  });
  beforeEach(() => {
    rimraf.sync(cachePath);
    jest.restoreAllMocks();
  });

  test('set -> has -> get -> delete -> has', async () => {
    expect(existsSync(cachePath)).toBeFalsy();

    const cache = new Cache(cachePath);

    // asks for unknown key
    await expect(cache.get('byaka')).resolves.toBeUndefined();

    // set a value
    const res = await cache.set('key1', bigDataBuffer, {
      testMeta: 2,
    });
    expect(res.metadata).toHaveProperty('testMeta', 2);
    expect(existsSync(res.path)).toBeTruthy();
    expect(res.size).toBe(bigDataBuffer.byteLength);

    expect(cache.has('key1')).toHaveProperty('integrity', expect.any(String));
    expect(cache.has('key1')).toHaveProperty('time', expect.any(Number));

    expect(bigDataBuffer.compare(await cache.get('key1'))).toBe(0);

    // put the same data as stream
    const rs = new ReadableStreamBuffer();
    rs.put(bigDataBuffer);
    rs.stop();
    await cache.setStream('key2', rs);
    expect(cache.has('key2')).toHaveProperty('path', res.path);

    await cache.delete('key1');
    // should not remove as another key is still pointing to this
    expect(existsSync(res.path)).toBeTruthy();
    expect(cache.has('key1')).toBeFalsy();

    await cache.delete('key2');
    expect(existsSync(res.path)).toBeFalsy();
  });

  test('write buffer get stream and vice-versa', async () => {
    const cache = new Cache(cachePath);
    await cache.set('key2-1', bigDataBuffer);
    expect(cache.has('key2-1')).toHaveProperty('path');
    const rs = cache.getStream('key2-1');
    expect(rs).toBeInstanceOf(stream.Readable);

    // consume stream
    const buf = [];
    for await (const data of rs) {
      buf.push(data);
    }
    expect(bigDataBuffer.compare(Buffer.concat(buf))).toBe(0);

    await cache.delete('key2-1');
  });

  test('getStream must return stream even for non-existent keys', async () => {
    const cache = new Cache(cachePath);
    const rs = cache.getStream('byaka');
    expect(rs).toBeNull();
  });

  test('data corruption', async () => {
    const cache = new Cache(cachePath);
    const res = await cache.set('testK', bigDataBuffer);
    // corrupting data
    writeFileSync(res.path, 'byaka buke', 'utf8');
    await expect(cache.get('testK')).rejects.toBeDefined();

    // same for stream
    const res2 = await cache.set('test2', bigDataBuffer);
    expect(res.path).toBe(res2.path);

    const rs = cache.getStream('test2');
    expect(rs).toBeInstanceOf(stream.Readable);

    const ws = new WritableStreamBuffer();
    await expect(pipeline(rs, ws)).resolves.toBeUndefined();

    // corrupting data
    writeFileSync(res2.path, randomBytes(2048));
    const rs2 = cache.getStream('test2');
    const ws2 = new WritableStreamBuffer();
    await expect(pipeline(rs2, ws2)).rejects.toHaveProperty(
      'code',
      'EINTEGRITY',
    );
  });

  test('concurency', async () => {
    const cache = new Cache(cachePath);

    const s1 = new ReadableStreamBuffer();
    s1.push(bigDataBuffer);
    s1.stop();

    const s2 = new ReadableStreamBuffer();
    s2.push(bigDataBuffer);
    s2.stop();

    const s3 = new ReadableStreamBuffer();
    s3.push(bigDataBuffer);
    s3.stop();

    const res = await Promise.all([
      cache.set('key1', bigDataBuffer),
      cache.set('key2', bigDataBuffer),
      cache.set('key21', bigDataBuffer),
      cache.set('key22', bigDataBuffer),
      cache.setStream('key3', s1),
      cache.set('key4', bigDataBuffer),
      cache.setStream('key5', s2),
      cache.setStream('key1', s3),
    ]);

    expect(res).toBeInstanceOf(Array);
    expect(res).toHaveLength(8);
    for (const result of res) {
      expect(result.path).toBe(res[0].path);
    }
  });

  test('getWriteStream', async () => {
    const cache = new Cache(cachePath);
    const s1 = new ReadableStreamBuffer();
    s1.push(bigDataBuffer);
    s1.stop();
    const ws = cache.getWriteStream('key2');
    expect(ws).toBeInstanceOf(stream.Writable);
    await pipeline(s1, ws);
    const res = cache.has('key2');
    expect(res).toEqual(
      expect.objectContaining({
        time: expect.any(Number),
        size: bigDataBuffer.byteLength,
        integrity: ssri.fromData(bigDataBuffer).toString(),
      }),
    );
  });

  test('fail to create cache tmp folder', async () => {
    // create cache directory and put `tmp` file in it,
    // so it will be not possible to create tmp dir
    mkdirSync(cachePath, { recursive: true });
    writeFileSync(path.join(cachePath, 'tmp'), 'byaka', 'utf8');
    const cache = new Cache(cachePath);
    expect(() => cache.createCachingStream('key2')).toThrow(
      require('assert').AssertionError,
    );
    // will try to create cache folder where there is a file in the middle
<<<<<<< HEAD
    expect(() => new Cache(path.join(cachePath, 'tmp', 'here'))).toThrow(
      /ENOTDIR|ENOENT/,
=======
    const cache2 = new Cache(path.join(cachePath, 'tmp', 'here'));
    await expect(cache2.set('key3', bigDataBuffer)).rejects.toHaveProperty(
      'code',
      'ENOTDIR',
>>>>>>> 5538b16f
    );
  });

  test('must overwrite existing content with wrong sri', async () => {
    const cache = new Cache(cachePath);
    const sri = ssri.fromData(bigDataBuffer);
    const filename = path.join(cachePath, sri.hexDigest());
    await cache._ensureCacheDirectory();
    writeFileSync(filename, 'byaka', 'utf8');
    const res = await cache.set('key23', bigDataBuffer);
    // must have the same filename
    expect(res).toHaveProperty('path', filename);
    // but new, correct content
    expect(bigDataBuffer.compare(await cache.get('key23'))).toBe(0);
  });

  test(`can't move file after streaming`, async () => {
    const cache = new Cache(cachePath);

    const s1 = new ReadableStreamBuffer();
    s1.push(bigDataBuffer);
    s1.stop();

    // create folder where we expect to move file
    const sri = ssri.fromData(bigDataBuffer);
    mkdirSync(path.join(cachePath, sri.hexDigest()), { recursive: true });

    await expect(cache.setStream('key2', s1)).rejects.toHaveProperty(
      'code',
      'EISDIR', // Error: EISDIR: illegal operation on a directory, read
    );
  });

  test('getStream should throw if content failed integrity check', async () => {
    const cache = new Cache(cachePath);
    const sri = ssri.fromData(bigDataBuffer);
    const filename = path.join(cachePath, sri.hexDigest());
    const res = await cache.set('key23', bigDataBuffer);
    expect(res).toHaveProperty('path', filename);
    // test wrong size first
    writeFileSync(filename, 'byaka', 'utf8');
    // get and consume stream
    /* eslint-disable no-empty */
    await expect(
      (async () => {
        for await (const data of cache.getStream('key23')) {
        }
      })(),
    ).rejects.toHaveProperty('code', 'EBADSIZE');
    // it must revove key after bad content found
    expect(cache.has('key23')).toBeFalsy();

    // same size to avoid size mismatch
    await cache.set('key23', bigDataBuffer);
    writeFileSync(filename, randomBytes(2048));
    // get and consume stream
    await expect(
      (async () => {
        for await (const data of cache.getStream('key23')) {
        }
      })(),
    ).rejects.toHaveProperty('code', 'EINTEGRITY');
    /* eslint-enable no-empty */
    expect(cache.has('key23')).toBeFalsy();
  });

  test('teach ssri stream produce other errors', async () => {
    jest.spyOn(ssri, 'integrityStream').mockImplementation(
      () =>
        new stream.Transform({
          transform() {
            this.emit('error', new Error('Byaka'));
          },
        }),
    );

    const cache = new Cache(cachePath);
    const s1 = new ReadableStreamBuffer();
    s1.push(bigDataBuffer);
    s1.stop();
    await expect(cache.setStream('key', s1)).rejects.toHaveProperty(
      'message',
      'Byaka',
    );
    expect(cache.has('key')).toBeFalsy();

    // try reading
    await cache.set('key2', bigDataBuffer);
    // get and consume stream
    /* eslint-disable no-empty */
    await expect(
      (async () => {
        for await (const data of cache.getStream('key2')) {
        }
      })(),
    ).rejects.toHaveProperty('message', 'Byaka');
    /* eslint-enable no-empty */
    expect(cache.has('key23')).toBeFalsy();

    // write stream
    const ws = cache.getWriteStream('bb');
    expect(() => ws.write('hello', 'utf8')).toThrow('Byaka');
  });

  test('createCachingStream', async () => {
    const cache = new Cache(cachePath);

    const s1 = new ReadableStreamBuffer();
    s1.push(bigDataBuffer);
    s1.stop();

    const ws = new WritableStreamBuffer();

    await finished(s1.pipe(cache.createCachingStream('key3')).pipe(ws));
    expect(cache.has('key3')).toEqual(
      expect.objectContaining({
        time: expect.any(Number),
        size: bigDataBuffer.byteLength,
        integrity: ssri.fromData(bigDataBuffer).toString(),
      }),
    );

    expect(bigDataBuffer.compare(ws.getContents())).toBe(0);
  });

  test('persistence', async () => {
    const cache1 = new Cache(cachePath, true);
    expect(cache1.size).toBe(0);
    await Promise.all([
      cache1.set('key1', bigDataBuffer),
      cache1.set('key2', 'test string'),
      cache1.set('key3', 'string3'),
    ]);

    const cache2 = new Cache(cachePath, true);
    expect(cache2).toHaveProperty('size', 3);
  });
});<|MERGE_RESOLUTION|>--- conflicted
+++ resolved
@@ -178,15 +178,10 @@
       require('assert').AssertionError,
     );
     // will try to create cache folder where there is a file in the middle
-<<<<<<< HEAD
-    expect(() => new Cache(path.join(cachePath, 'tmp', 'here'))).toThrow(
-      /ENOTDIR|ENOENT/,
-=======
     const cache2 = new Cache(path.join(cachePath, 'tmp', 'here'));
     await expect(cache2.set('key3', bigDataBuffer)).rejects.toHaveProperty(
       'code',
-      'ENOTDIR',
->>>>>>> 5538b16f
+       /ENOTDIR|ENOENT/,
     );
   });
 
